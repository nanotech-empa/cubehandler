[build-system]
requires = ["flit_core >=3.2,<4"]
build-backend = "flit_core.buildapi"

[tool.flit.module]
name = "cubehandler"

[project]
name = "cubehandler"
dynamic = ["version", "description"]
readme = "README.md"
<<<<<<< HEAD
#license = {file = 'LICENSE.txt'}
=======
# license = {file = 'LICENSE.txt'}
>>>>>>> 4dd9bd26
classifiers = [
    "Development Status :: 3 - Alpha",
    "License :: OSI Approved :: MIT License",
    "Operating System :: POSIX :: Linux",
    "Operating System :: MacOS :: MacOS X",
    "Programming Language :: Python :: 3",
]
requires-python = ">=3.10"
dependencies = [
    "ase",
    "click",
    "scikit-image",
]

[project.optional-dependencies]
dev = [
  "bumpver==2023.1129",
  "pre-commit==3.6.0",
  "pytest==7.4.4",
  "pytest-cov==4.1.0",
]

[project.scripts]
cubehandler = 'cubehandler.cli.main:cli'

[tool.bumpver]
current_version = "v0.1.0"
version_pattern = "vMAJOR.MINOR.PATCH[PYTAGNUM]"
commit_message = "Bump version {old_version} -> {new_version}."
tag_message = "Release {new_version}."
tag_scope = "default"
pre_commit_hook = ""
post_commit_hook = ""
commit = true
tag = true
push = true

[tool.bumpver.file_patterns]
"cubehandler/version.py" = [
    '__version__ = "{pep440_version}"',
]<|MERGE_RESOLUTION|>--- conflicted
+++ resolved
@@ -9,11 +9,7 @@
 name = "cubehandler"
 dynamic = ["version", "description"]
 readme = "README.md"
-<<<<<<< HEAD
-#license = {file = 'LICENSE.txt'}
-=======
 # license = {file = 'LICENSE.txt'}
->>>>>>> 4dd9bd26
 classifiers = [
     "Development Status :: 3 - Alpha",
     "License :: OSI Approved :: MIT License",
