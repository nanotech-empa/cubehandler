--- conflicted
+++ resolved
@@ -224,7 +224,10 @@
         except ValueError:
             print("Warning: Could not reduce data density")
 
-<<<<<<< HEAD
+    def reduce_data_density_skimage(self, resolution_factor=0.4):
+        new_shape = tuple(int(dim * resolution_factor) for dim in self.data.shape)
+        self.data = transform.resize(self.data, new_shape, anti_aliasing=True)
+
     def render(self, settings=None):
         """Renders the cube file"""
         import fresnel
@@ -290,11 +293,6 @@
         self.scaling_factor = max(abs(self.data.min()), abs(self.data.max()))
         self.data /= self.scaling_factor
         self.data = np.round(self.data, decimals=self.low_precision_decimals)
-=======
-    def reduce_data_density_skimage(self, resolution_factor=0.4):
-        new_shape = tuple(int(dim * resolution_factor) for dim in self.data.shape)
-        self.data = transform.resize(self.data, new_shape, anti_aliasing=True)
->>>>>>> 4dd9bd26
 
     def rescale_data(self, data):
         """Rescales the data to be between -1 and 1."""
